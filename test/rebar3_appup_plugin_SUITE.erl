%% -------------------------------------------------------------------
%%
%% Copyright (c) 2016 Luis Rascão.  All Rights Reserved.
%%
%% This file is provided to you under the Apache License,
%% Version 2.0 (the "License"); you may not use this file
%% except in compliance with the License.  You may obtain
%% a copy of the License at
%%
%%   http://www.apache.org/licenses/LICENSE-2.0
%%
%% Unless required by applicable law or agreed to in writing,
%% software distributed under the License is distributed on an
%% "AS IS" BASIS, WITHOUT WARRANTIES OR CONDITIONS OF ANY
%% KIND, either express or implied.  See the License for the
%% specific language governing permissions and limitations
%% under the License.
%%
%% -------------------------------------------------------------------
-module(rebar3_appup_plugin_SUITE).
-compile([export_all]).

-include_lib("common_test/include/ct.hrl").

%% -------------------------------------------------------------
%% Callback Functions
%% -------------------------------------------------------------

all() ->
    [{group, generate}].

groups() ->
    [{generate, [],
        [empty_appup, supervisor_appup,
         new_gen_server_appup,
         new_gen_server_state_appup,
         add_fields_gen_server_state_appup,
         add_field_middle_gen_server_state_appup,
         replace_field_middle_gen_server_state_appup,
         new_dependency_appup,
         remove_dependency_appup,
         restore_dependency_appup,
         new_auto_gen_server_appup,
         add_fields_auto_gen_server_state_appup,
         new_simple_module, simple_module_use,
         brutal_purge_test, soft_purge_test,
         appup_src_scripting,
         appup_src_extra_argument,
<<<<<<< HEAD
         appup_src_template_vars]
=======
         appup_src_template_vars,
         appup_src_state_var_scripting,
         add_supervisor_worker, remove_supervisor_worker]
>>>>>>> 231a23a3
     }].

init_per_suite(Config) ->
    DataDir = lookup_config(data_dir, Config),
    SrcDir = filename:join(lists:takewhile(fun("_build") -> false;
                                              (_) -> true
                                           end, filename:split(DataDir))),
    SuiteConfig = ct:get_config(config),
    % log("suite config: ~p\n", [SuiteConfig]),
    % log("src dir: ~p\n", [SrcDir]),
    Apps = proplists:get_value(apps, SuiteConfig),
    lists:foreach(fun({App, GitUrl}) ->
                    git_clone(GitUrl, App, DataDir),
                    {ok, _} = sh(io_lib:format("rsync -a --exclude='_build' ~s .",
                                               [SrcDir]),
                                 [], DataDir),
                    RelDir = filename:join([DataDir, App]),
                    {ok, _} = sh(io_lib:format("cp -f rebar3 ~s",
                                               [RelDir]),
                                 [], SrcDir),
                    {ok, _} = sh("mkdir -p _checkouts", [], RelDir),
                    CheckoutsDir = filename:join([RelDir, "_checkouts"]),
                    {ok, _} = sh(io_lib:format("ln -s ~s/rebar3_appup_plugin rebar3_appup_plugin",
                                               [DataDir]),
                                 [], CheckoutsDir)
                  end, Apps),
    Config.

end_per_suite(Config) ->
    Config.

init_per_group(_GroupName, Config) ->
    % ct:print(default, 50, "starting test group: ~p", [GroupName]),
    Config.

end_per_group(_GroupName, Config) ->
    % ct:print(default, 50, "ending test group: ~p", [GroupName]),
    Config.

%% included for test server compatibility
%% assume that all test cases only takes Config as sole argument
init_per_testcase(_Func, Config) ->
    global:register_name(rebar3_appup_plugin_global_logger, group_leader()),
    Config.

end_per_testcase(_Func, Config) ->
    DataDir = lookup_config(data_dir, Config),
    PrivDir = lookup_config(priv_dir, Config),
    SuiteConfig = ct:get_config(config),
    Apps = proplists:get_value(apps, SuiteConfig),
    lists:foreach(fun({App, _}) ->
                    Dir = filename:join(DataDir, App),
                    {ok, _} = sh("rm -rf _build/default/rel", [], Dir),
                    {ok, _} = sh("rm -rf _build/default/lib/relapp/ebin/relapp.appup", [], Dir)
                  end, Apps),
    {ok, _} = sh("rm -rf " ++ PrivDir, [], DataDir),
    global:unregister_name(rebar3_appup_plugin_global_logger),
    Config.

%% -------------------------------------------------------------
%% Test Cases
%% -------------------------------------------------------------

empty_appup(doc) -> ["Generate an empty appup"];
empty_appup(suite) -> [];
empty_appup(Config) when is_list(Config) ->
    ok = upgrade_downgrade("relapp1", "1.0.0", "1.0.1",
                           {[], []},
                           Config),
    ok.

supervisor_appup(doc) -> ["Generate an appup for a supervisor upgrade"];
supervisor_appup(suite) -> [];
supervisor_appup(Config) when is_list(Config) ->
    ok = upgrade_downgrade("relapp1", "1.0.1", "1.0.2",
                           {[{update, relapp_sup, supervisor}],
                            [{update, relapp_sup, supervisor}]},
                           Config),
    ok.

new_gen_server_appup(doc) -> ["Generate an appup for a gen_server upgrade"];
new_gen_server_appup(suite) -> [];
new_gen_server_appup(Config) when is_list(Config) ->
    ok = upgrade_downgrade("relapp1", "1.0.2", "1.0.3",
                           {[{add_module, relapp_srv, []},
                             {update, relapp_sup, supervisor},
                             {apply,{supervisor,restart_child,[relapp_sup,relapp_srv]}}],
                            [{apply,{supervisor,terminate_child,[relapp_sup,relapp_srv]}},
                             {apply,{supervisor,delete_child,[relapp_sup,relapp_srv]}},
                             {update,relapp_sup,supervisor},
                             {delete_module,relapp_srv}]},
                           Config),
    ok.

new_gen_server_state_appup(doc) -> ["Generate an appup for a gen_server upgrade that involves "
                                    "replacing it's state with an empty record"];
new_gen_server_state_appup(suite) -> [];
new_gen_server_state_appup(Config) when is_list(Config) ->
    ok = upgrade_downgrade("relapp1", "1.0.3", "1.0.4",
                           {[{update, relapp_srv, {advanced,[]}, brutal_purge, brutal_purge, []}],
                            [{update, relapp_srv, {advanced,[]}, brutal_purge, brutal_purge, []}]},
                           Config),
    ok.

add_fields_gen_server_state_appup(doc) -> ["Generate an appup for a gen_server upgrade that involves "
                                           "adding two new fields to the state record"];
add_fields_gen_server_state_appup(suite) -> [];
add_fields_gen_server_state_appup(Config) when is_list(Config) ->
    ok = upgrade_downgrade("relapp1", "1.0.4", "1.0.5",
                           {[{update, relapp_srv, {advanced,[]}, brutal_purge, brutal_purge, []}],
                            [{update, relapp_srv, {advanced,[]}, brutal_purge, brutal_purge, []}]},
                           Config),
    ok.

add_field_middle_gen_server_state_appup(doc) -> ["Generate an appup for a gen_server upgrade that involves "
                                                 "adding a new field to the middle of the record state"];
add_field_middle_gen_server_state_appup(suite) -> [];
add_field_middle_gen_server_state_appup(Config) when is_list(Config) ->
    ok = upgrade_downgrade("relapp1", "1.0.5", "1.0.6",
                           {[{update, relapp_srv, {advanced,[]}, brutal_purge, brutal_purge, []}],
                            [{update, relapp_srv, {advanced,[]}, brutal_purge, brutal_purge, []}]},
                           Config),
    ok.

replace_field_middle_gen_server_state_appup(doc) -> ["Generate an appup for a gen_server upgrade that involves "
                                                     "replacing a field to the middle of the record state "
                                                     "with a new one"];
replace_field_middle_gen_server_state_appup(suite) -> [];
replace_field_middle_gen_server_state_appup(Config) when is_list(Config) ->
    ok = upgrade_downgrade("relapp1", "1.0.6", "1.0.7",
                           {[{update, relapp_srv, {advanced,[]}, brutal_purge, brutal_purge, []}],
                            [{update, relapp_srv, {advanced,[]}, brutal_purge, brutal_purge, []}]},
                           Config),
    ok.

new_dependency_appup(doc) -> ["Generate an appup for an application that involves "
                              "adding a new dependency"];
new_dependency_appup(suite) -> [];
new_dependency_appup(Config) when is_list(Config) ->
    AfterUpgradeFun = fun(DeployDir, State) ->
                            {ok, "3.0.0"} = get_app_version("parse_trans", DeployDir),
                            State
                      end,
    AfterDowngradeFun = fun(DeployDir, State) ->
                            false = is_app_running("parse_trans", DeployDir),
                            State
                        end,
    ok = upgrade_downgrade("relapp1", "1.0.7", "1.0.8",
                           [{after_upgrade, AfterUpgradeFun},
                            {after_downgrade, AfterDowngradeFun}],
                           {[], []},
                           [], Config),
    ok.

remove_dependency_appup(doc) -> ["Generate an appup for an application that involves "
                                 "removings an existing dependency"];
remove_dependency_appup(suite) -> [];
remove_dependency_appup(Config) when is_list(Config) ->
    AfterUpgradeFun = fun(DeployDir, State) ->
                            false = is_app_running("parse_trans", DeployDir),
                            State
                      end,
    AfterDowngradeFun = fun(DeployDir, State) ->
                            {ok, "3.0.0"} = get_app_version("parse_trans", DeployDir),
                            State
                        end,
    ok = upgrade_downgrade("relapp1", "1.0.8", "1.0.9",
                           [{after_upgrade, AfterUpgradeFun},
                            {after_downgrade, AfterDowngradeFun}],
                           {[], []},
                           [], Config),
    ok.

restore_dependency_appup(doc) -> ["Generate an appup for an application that involves "
                                  "restoring back a dependency that was removed"];
restore_dependency_appup(suite) -> [];
restore_dependency_appup(Config) when is_list(Config) ->
    ok = upgrade_downgrade("relapp1", "1.0.9", "1.0.10",
                           {[], []},
                           Config),
    ok.

new_auto_gen_server_appup(doc) -> ["Generate an appup for a gen_server upgrade "
                                   "that is prepared to support automatic state "
                                   "migration"];
new_auto_gen_server_appup(suite) -> [];
new_auto_gen_server_appup(Config) when is_list(Config) ->
    ok = upgrade_downgrade("relapp1", "1.0.10", "1.0.11",
                           {[{add_module, relapp_srv2, []},
                             {update, relapp_sup, supervisor},
                             {apply,{supervisor,restart_child,[relapp_sup,relapp_srv2]}}],
                            [{apply,{supervisor,terminate_child,[relapp_sup,relapp_srv2]}},
                             {apply,{supervisor,delete_child,[relapp_sup,relapp_srv2]}},
                             {update,relapp_sup,supervisor},
                             {delete_module,relapp_srv2}]},
                           Config),
    ok.

add_fields_auto_gen_server_state_appup(doc) ->
    ["Generate an appup for a gen_server upgrade that involves "
     "adding two new fields to the state record and automatically "
     "migrating the state of the old record to the new one"];
add_fields_auto_gen_server_state_appup(suite) -> [];
add_fields_auto_gen_server_state_appup(Config) when is_list(Config) ->
    BeforeUpgradeFun = fun(DeployDir, State) ->
                            {ok, Srv2State0} = sh("./bin/relapp eval "
                                              "\"sys:get_state(relapp_srv2).\"",
                                              [], DeployDir),
                            true = (Srv2State0 =:= "{state,0}"),
                            sh("./bin/relapp eval "
                               "\"relapp_srv2:set_state({state, 42}).\"",
                               [], DeployDir),
                            {ok, Srv2State1} = sh("./bin/relapp eval "
                                              "\"sys:get_state(relapp_srv2).\"",
                                              [], DeployDir),
                            true = (Srv2State1 =:= "{state,42}"),
                            State
                       end,
    AfterUpgradeFun = fun(DeployDir, State) ->
                            {ok, Srv2State} = sh("./bin/relapp eval "
                                             "\"sys:get_state(relapp_srv2).\"",
                                             [], DeployDir),
                            log("state: ~p\n", [Srv2State]),
                            true = (Srv2State =:= "{state,42,<<>>,<<>>}"),
                            State
                      end,
    AfterDowngradeFun = fun(DeployDir, State) ->
                            {ok, Srv2State} = sh("./bin/relapp eval "
                                             "\"sys:get_state(relapp_srv2).\"",
                                             [], DeployDir),
                            log("state: ~p\n", [Srv2State]),
                            true = (Srv2State =:= "{state,42}"),
                            State
                        end,
    ok = upgrade_downgrade("relapp1", "1.0.11", "1.0.12",
                           [{before_upgrade, BeforeUpgradeFun},
                            {after_upgrade, AfterUpgradeFun},
                            {after_downgrade, AfterDowngradeFun}],
                           {[{update, relapp_srv2, {advanced,[]}, brutal_purge, brutal_purge, []}],
                            [{update, relapp_srv2, {advanced,[]}, brutal_purge, brutal_purge, []}]},
                           [], Config),
    ok.

new_simple_module(doc) -> ["Generate an appup for an upgrade "
                           "that involves loading a new module"];
new_simple_module(suite) -> [];
new_simple_module(Config) when is_list(Config) ->
    AfterUpgradeFun = fun(DeployDir, State) ->
                            {ok, "ok"} = sh("./bin/relapp eval "
                                            "\"relapp_m1:test().\"",
                                            [], DeployDir),
                            State
                      end,
    AfterDowngradeFun = fun(DeployDir, State) ->
                            {ok, Ret} = sh("./bin/relapp eval "
                                             "\"erlang:module_loaded(relapp_m1).\"",
                                             [], DeployDir),
                            true = (Ret =:= "false"),
                            State
                        end,
    ok = upgrade_downgrade("relapp1", "1.0.12", "1.0.13",
                           [{after_upgrade, AfterUpgradeFun},
                            {after_downgrade, AfterDowngradeFun}],
                           {[{add_module, relapp_m1, []}],
                            [{delete_module,relapp_m1}]},
                           [], Config),
    ok.

simple_module_use(doc) -> ["Generate an appup for an upgrade "
                           "an updated module and a gen server that "
                           "will make use of that module"];
simple_module_use(suite) -> [];
simple_module_use(Config) when is_list(Config) ->
    AfterUpgradeFun = fun(DeployDir, State) ->
                            {ok, "{ok,arg}"} = sh("./bin/relapp eval "
                                            "\"relapp_m1:test(arg).\"",
                                            [], DeployDir),
                            State
                      end,
    AfterDowngradeFun = fun(DeployDir, State) ->
                            {ok, "ok"} = sh("./bin/relapp eval "
                                             "\"relapp_m1:test().\"",
                                             [], DeployDir),
                            State
                        end,
    ok = upgrade_downgrade("relapp1", "1.0.13", "1.0.14",
                           [{after_upgrade, AfterUpgradeFun},
                            {after_downgrade, AfterDowngradeFun}],
                           {[{load_module, relapp_m1, brutal_purge, brutal_purge, []},
                             {update, relapp_srv, {advanced,[]}, brutal_purge, brutal_purge, [relapp_m1]}],
                            [{update, relapp_srv, {advanced,[]}, brutal_purge, brutal_purge, [relapp_m1]},
                             {load_module, relapp_m1, brutal_purge, brutal_purge, []}]},
                           [], Config),
    ok.

brutal_purge_test(doc) -> ["Generate an appup for an upgrade "
                           "that involves loading a module that had sent "
                           "one of it's methods to a gen_server's state"];
brutal_purge_test(suite) -> [];
brutal_purge_test(Config) when is_list(Config) ->
    BeforeUpgradeFun = fun(DeployDir, State) ->
                            {ok, "ok"} = sh("./bin/relapp eval "
                                            "\"relapp_m1:store_fun().\"",
                                            [], DeployDir),
                            {ok, Srv2Pid} = sh("./bin/relapp eval "
                                               "\"whereis(relapp_srv2).\"",
                                            [], DeployDir),
                            State ++ [{srv2_pid, Srv2Pid}]
                      end,
    CheckUpgradeFun = fun(DeployDir, State) ->
                        %% the upgrade will succeed, however will be killed due to it
                        {ok, _} = proplists:get_value(upgrade_result, State),
                        %% since this is a brutal purge, the gen server will get killed
                        %% and cause the application to stop due to reached maximum supervisor
                        %% intensity
                        %% unless, of course, this is already OTP19.1 in which this
                        %% bug was fixed and the VM is no longer killed because of this
                        case is_brutal_purge_fixed() of
                          true ->
                            %% ensure that it's still running
                            true = ({ok, "pong"} =:= sh("./bin/relapp ping ", [], DeployDir));
                          false ->
                            %% wait a bit
                            timer:sleep(4000),
                            %% ensure it actually died
                            true = ({ok, "pong"} =/= sh("./bin/relapp ping ", [], DeployDir)),
                            %% restart it
                            {ok, _} = sh("./bin/relapp start ", [], DeployDir),
                            %% wait for it to start
                            ok = wait_for_node_start(DeployDir)
                        end,
                        State
                      end,
    AfterUpgradeFun = fun(DeployDir, State) ->
                            {ok, NewSrv2Pid} = sh("./bin/relapp eval "
                                                  "\"whereis(relapp_srv2).\"",
                                                  [], DeployDir),
                            case is_brutal_purge_fixed() of
                              true ->
                                true = (NewSrv2Pid =:= proplists:get_value(srv2_pid, State)),
                                %% we now make the call, this will cause the worker to crash
                                %% the supervisor intensity will be reached and the whole VM will
                                %% also crash
                                {ok, "ok"} =
                                      sh("./bin/relapp eval "
                                         "\"relapp_srv2:call_stored_fun().\"",
                                         [], DeployDir),
                                %% wait a bit
                                timer:sleep(4000),
                                %% ensure it actually died
                                true = ({ok, "pong"} =/= sh("./bin/relapp ping ", [], DeployDir)),
                                %% restart it
                                {ok, _} = sh("./bin/relapp start ", [], DeployDir),
                                %% wait for it to start
                                ok = wait_for_node_start(DeployDir);
                              false -> ok
                            end,
                            State
                      end,
    ok = upgrade_downgrade("relapp1", "1.0.15", "1.0.16",
                           [{before_upgrade, BeforeUpgradeFun},
                            {check_upgrade, CheckUpgradeFun},
                            {after_upgrade, AfterUpgradeFun}],
                           {[{load_module, relapp_m1, brutal_purge, brutal_purge, []}],
                            [{load_module, relapp_m1, brutal_purge, brutal_purge, []}]},
                           [{generate_opts, "--purge \"relapp_m1=brutal\""}],
                           Config),
    ok.

soft_purge_test(doc) -> ["Generate an appup for an upgrade "
                         "that involves loading a module that had sent "
                         "one of it's methods to a gen_server's state"];
soft_purge_test(suite) -> [];
soft_purge_test(Config) when is_list(Config) ->
    BeforeUpgradeFun = fun(DeployDir, State) ->
                            {ok, "ok"} = sh("./bin/relapp eval "
                                            "\"relapp_m1:store_fun().\"",
                                            [], DeployDir),
                            {ok, Srv2Pid} = sh("./bin/relapp eval "
                                               "\"whereis(relapp_srv2).\"",
                                            [], DeployDir),
                            State ++ [{srv2_pid, Srv2Pid}]
                      end,
    CheckUpgradeFun = fun(_DeployDir, State) ->
                        {ok, _} = proplists:get_value(upgrade_result, State),
                        State
                      end,
    AfterUpgradeFun = fun(DeployDir, State) ->
                            {ok, NewSrv2Pid} = sh("./bin/relapp eval "
                                                  "\"whereis(relapp_srv2).\"",
                                                  [], DeployDir),
                            case is_brutal_purge_fixed() of
                              true ->
                                %% we now make the call, this will cause the worker to crash
                                %% the supervisor intensity will be reached and the whole VM will
                                %% also crash
                                {ok, "ok"} =
                                      sh("./bin/relapp eval "
                                         "\"relapp_srv2:call_stored_fun().\"",
                                         [], DeployDir),
                                %% wait a bit
                                timer:sleep(4000),
                                %% ensure it actually died
                                true = ({ok, "pong"} =/= sh("./bin/relapp ping ", [], DeployDir)),
                                %% restart it
                                {ok, _} = sh("./bin/relapp start ", [], DeployDir),
                                %% wait for it to start
                                ok = wait_for_node_start(DeployDir);
                              false ->
                                true = (NewSrv2Pid =:= proplists:get_value(srv2_pid, State)),
                                {ok, "ok"} =
                                      sh("./bin/relapp eval "
                                         "\"relapp_srv2:call_stored_fun().\"",
                                         [], DeployDir)
                            end,
                            State
                      end,
    CheckDowngradeFun = fun(_DeployDir, State) ->
                        DowngradeResult = proplists:get_value(downgrade_result, State),
                        case is_brutal_purge_fixed() of
                          true -> ok;
                          false ->
                            %% since this is a soft purge we expect an error from the release
                            %% handler
                            % ERROR: unable to install '1.0.15' - old processes still running code from module relapp_m1
                            true = ({error,3} =:= DowngradeResult)
                        end,
                        State
                      end,
    ok = upgrade_downgrade("relapp1", "1.0.15", "1.0.16",
                           [{before_upgrade, BeforeUpgradeFun},
                            {check_upgrade, CheckUpgradeFun},
                            {after_upgrade, AfterUpgradeFun},
                            {check_downgrade, CheckDowngradeFun}],
                           {[{load_module, relapp_m1, soft_purge, soft_purge, []}],
                            [{load_module, relapp_m1, soft_purge, soft_purge, []}]},
                           [{generate_opts, "--purge \"relapp_m1=soft\""}],
                           Config),
    ok.

appup_src_scripting(doc) -> ["Test .appup.src scripting supports"];
appup_src_scripting(suite) -> [];
appup_src_scripting(Config) when is_list(Config) ->
    ok = upgrade_downgrade("relapp1", "1.0.16", "1.0.17",
                           [],
                           {[{load_module,relapp_m1,brutal_purge,brutal_purge, [relapp_srv2]},
                             {update,relapp_srv, {advanced,[]}, brutal_purge,brutal_purge, [relapp_m1]},
                             {update,relapp_srv2, {advanced,[]}, brutal_purge,brutal_purge,[]}],
                            [{update,relapp_srv2, {advanced,[]}, brutal_purge,brutal_purge,[]},
                             {update,relapp_srv, {advanced,[]}, brutal_purge,brutal_purge, [relapp_m1]},
                             {load_module,relapp_m1,brutal_purge,brutal_purge, [relapp_srv2]}]},
                           [{generate_appup, false}], Config),
    ok.

appup_src_extra_argument(doc) -> ["Test .appup.src with extra argument filled in"];
appup_src_extra_argument(suite) -> [];
appup_src_extra_argument(Config) when is_list(Config) ->
    BeforeUpgradeFun = fun(DeployDir, State) ->
                            {ok, "ok"} = sh("./bin/relapp eval "
                                            "\"relapp_srv:set_description_id(42).\"",
                                            [], DeployDir),
                            State
                      end,
    AfterUpgradeFun = fun(DeployDir, State) ->
                            {ok, Extra} = sh("./bin/relapp eval "
                                                  "\"relapp_srv:get_extra().\"",
                                                  [], DeployDir),
                            true = (Extra =:= "{upgrade,42}"),
                            State
                      end,
    AfterDowngradeFun = fun(DeployDir, State) ->
                            {ok, Extra} = sh("./bin/relapp eval "
                                                  "\"relapp_srv:get_description_id().\"",
                                                  [], DeployDir),
                            true = (Extra =:= "{ok,42}"),
                            State
                        end,
    ok = upgrade_downgrade("relapp1", "1.0.18", "1.0.19",
                           [{before_upgrade, BeforeUpgradeFun},
                            {after_upgrade, AfterUpgradeFun},
                            {after_downgrade, AfterDowngradeFun}],
                           {
                              [{update,relapp_srv,
                                  {advanced,[{arg,upgrade}]},
                                      brutal_purge,brutal_purge,[]}],
                              [{update,relapp_srv,
                                    {advanced, [{arg,downgrade}]},
                                      brutal_purge,brutal_purge,[]}]
                           },
                           [{generate_appup, false}],
                           Config),
    ok.

appup_src_template_vars(doc) -> [""];
appup_src_template_vars(suite) -> [];
appup_src_template_vars(Config) when is_list(Config) ->
    BeforeUpgradeFun = fun(DeployDir, State) ->
                            {ok, Srv2Pid} = sh("./bin/relapp eval "
                                               "\"whereis(relapp_srv2).\"",
                                            [], DeployDir),
                            State ++ [{srv2_pid, Srv2Pid}]
                       end,
    AfterUpgradeFun = fun(DeployDir, State) ->
                            {ok, NewSrv2Pid} = sh("./bin/relapp eval "
                                                  "\"whereis(relapp_srv2).\"",
                                                 [], DeployDir),
                            true = (NewSrv2Pid =/= proplists:get_value(srv2_pid, State)),
                            State
                      end,
    BeforeDowngradeFun = fun(DeployDir, State) ->
                            {ok, Srv2Pid} = sh("./bin/relapp eval "
                                               "\"whereis(relapp_srv2).\"",
                                            [], DeployDir),
                            State ++ [{srv2_pid, Srv2Pid}]
                       end,
    AfterDowngradeFun = fun(DeployDir, State) ->
                            {ok, NewSrv2Pid} = sh("./bin/relapp eval "
                                                  "\"whereis(relapp_srv2).\"",
                                                 [], DeployDir),
                            true = (NewSrv2Pid =/= proplists:get_value(srv2_pid, State)),
                            State
                      end,
    ok = upgrade_downgrade("relapp1", "1.0.21", "1.0.22",
                           [{before_upgrade, BeforeUpgradeFun},
                            {after_upgrade, AfterUpgradeFun},
                            {before_downgrade, BeforeDowngradeFun},
                            {after_downgrade, AfterDowngradeFun}],
                           {
                              [{restart_application, relapp}],
                              [{restart_application, relapp}]
                           },
                           [{generate_appup, false}],
                           Config),
    ok.

<<<<<<< HEAD
=======
appup_src_state_var_scripting(doc) -> [""];
appup_src_state_var_scripting(suite) -> [];
appup_src_state_var_scripting(Config) when is_list(Config) ->
    ok = upgrade_downgrade("relapp1", "1.0.22", "1.0.23",
                           [],
                           {
                            [{restart_application, relapp}],
                            [{restart_application, relapp}]
                           },
                           [{generate_appup, false}], Config),
    ok.

add_supervisor_worker(doc) -> ["Ensure that new supervised workers are launched after an "
                               " upgrade"];
add_supervisor_worker(suite) -> [];
add_supervisor_worker(Config) when is_list(Config) ->
    AfterUpgradeFun = fun(DeployDir, State) ->
                            {ok, Res} =
                              sh("./bin/relapp eval "
                                    "\"lists:keyfind(relapp_srv3, 1, supervisor:which_children(relapp_sup))\"",
                                    [], DeployDir),
                            {match, _} = re:run(Res, "relapp_srv3"),
                            State
                      end,
    AfterDowngradeFun = fun(DeployDir, State) ->
                            {ok, "false"} =
                              sh("./bin/relapp eval "
                                    "\"lists:keyfind(relapp_srv3, 1, supervisor:which_children(relapp_sup))\"",
                                    [], DeployDir),
                            State
                        end,
    ok = upgrade_downgrade("relapp1", "1.0.19", "1.0.20",
                           [{after_upgrade, AfterUpgradeFun},
                            {after_downgrade, AfterDowngradeFun}],
                           {
                              [{add_module, relapp_srv3,[]},
                               {update, relapp_sup, supervisor},
                               {apply, {supervisor, restart_child,
                                      [relapp_sup, relapp_srv3]}}],
                              [{apply, {supervisor, terminate_child,
                                      [relapp_sup, relapp_srv3]}},
                               {apply, {supervisor, delete_child,
                                      [relapp_sup, relapp_srv3]}},
                               {update, relapp_sup, supervisor},
                               {delete_module, relapp_srv3}]
                           },
                           [{delete_appup_src, true}],
                           Config),
    ok.

remove_supervisor_worker(doc) -> ["Ensure that removed supervised workers are killed after an "
                               " upgrade"];
remove_supervisor_worker(suite) -> [];
remove_supervisor_worker(Config) when is_list(Config) ->
    AfterUpgradeFun = fun(DeployDir, State) ->
                            {ok, "false"} =
                              sh("./bin/relapp eval "
                                    "\"lists:keyfind(relapp_srv3, 1, supervisor:which_children(relapp_sup))\"",
                                    [], DeployDir),
                            State
                      end,
    AfterDowngradeFun = fun(DeployDir, State) ->
                            {ok, Res} =
                              sh("./bin/relapp eval "
                                    "\"lists:keyfind(relapp_srv3, 1, supervisor:which_children(relapp_sup))\"",
                                    [], DeployDir),
                            {match, _} = re:run(Res, "relapp_srv3"),
                            State
                        end,
    ok = upgrade_downgrade("relapp1", "1.0.20", "1.0.21",
                           [{after_upgrade, AfterUpgradeFun},
                            {after_downgrade, AfterDowngradeFun}],
                           {
                              [{apply, {supervisor, terminate_child,
                                  [relapp_sup, relapp_srv3]}},
                               {apply, {supervisor, delete_child,
                                  [relapp_sup, relapp_srv3]}},
                               {update, relapp_sup, supervisor},
                               {delete_module, relapp_srv3}],
                              [{add_module, relapp_srv3},
                               {update, relapp_sup, supervisor},
                               {apply, {supervisor, restart_child,
                                  [relapp_sup, relapp_srv3]}}]
                           },
                           [{delete_appup_src, true}],
                           Config),
    ok.

>>>>>>> 231a23a3
%% -------------------------------------------------------------
%% Private methods
%% -------------------------------------------------------------

upgrade_downgrade(App, FromVersion, ToVersion,
                  ExpectedAppup, Config) ->
    upgrade_downgrade(App, FromVersion, ToVersion,
                      [],
                      ExpectedAppup,
                      [], Config).

upgrade_downgrade(App, FromVersion, ToVersion,
                  Hooks,
                  ExpectedAppup,
                  Opts, Config) ->
    DataDir = lookup_config(data_dir, Config),
    RelAppDir = filename:join(DataDir, App),
    %% check out the from version
    {ok, _} = git_checkout(RelAppDir, FromVersion),
    case proplists:get_value(delete_appup_src, Opts, false) of
      true -> file:delete(filename:join([RelAppDir, "apps",
                                         "relapp", "src", "relapp.appup.src"]));
      false -> ok
    end,
    {ok, _} = rebar3_command(RelAppDir, "tar"),
    %% check out the to version
    {ok, _} = git_checkout(RelAppDir, ToVersion),
    case proplists:get_value(delete_appup_src, Opts, false) of
      true -> file:delete(filename:join([RelAppDir, "apps",
                                         "relapp", "src", "relapp.appup.src"]));
      false -> ok
    end,
    {ok, _} = rebar3_command(RelAppDir, "release"),
    %% now generate the appup
    case proplists:get_value(generate_appup, Opts, true) of
      true ->
        GenerateOpts = proplists:get_value(generate_opts, Opts, ""),
        {ok, _} = rebar3_command(RelAppDir, "appup generate " ++  GenerateOpts);
      false -> ok
    end,
    %% ensure that we have an expected appup file
    ExpectedAppup = check_appup(RelAppDir, "relapp", FromVersion, ToVersion),
    %% now generate the relup
    {ok, _} = rebar3_command(RelAppDir, "relup"),
    {ok, _} = rebar3_command(RelAppDir, "tar"),
    %% and now actually perform it on a running release
    ok = release_upgrade_downgrade(RelAppDir, "relapp",
                                   FromVersion, ToVersion,
                                   Hooks,
                                   Config),
    ok.

release_upgrade_downgrade(RelDir, AppName,
                          FromVersion, ToVersion,
                          Hooks,
                          Config) ->
    PrivDir = lookup_config(priv_dir, Config),
    %% deploy the from version
    DeployDir = filename:join(PrivDir, FromVersion),
    ok = filelib:ensure_dir(filename:join(DeployDir, "dummy")),
    Src0 = filename:join([RelDir, "_build/default/rel",
                          AppName,
                          AppName ++ "-" ++ FromVersion ++ ".tar.gz"]),
    Dst0 = filename:join(DeployDir, "app.tar.gz"),
    {ok, _} = file:copy(Src0, Dst0),
    log("copied from version ~p to ~p\n", [Src0, Dst0]),
    {ok, _} = sh("tar xzf app.tar.gz", [], DeployDir),
    {ok, _} = sh("rm -rf app.tar.gz", [], DeployDir),
    %% start the app
    {ok, _} = sh("./bin/relapp start ", [], DeployDir),
    %% wait for it to start
    ok = wait_for_node_start(DeployDir),
    {ok, FromVersion} = get_running_version(DeployDir),
    % %% prepare the upgrade to the to version
    {ok, _} = sh("mkdir releases/" ++ ToVersion, [], DeployDir),
    Src1 = filename:join([RelDir, "_build/default/rel",
                          AppName,
                          AppName ++ "-" ++ ToVersion ++ ".tar.gz"]),
    Dst1 = filename:join([DeployDir,
                          "releases", ToVersion,
                          AppName ++ ".tar.gz"]),
    {ok, _} = file:copy(Src1, Dst1),
    log("copied to version ~p to ~p\n", [Src1, Dst1]),
    State0 = maybe_run_hook(proplists:get_value(before_upgrade, Hooks),
                            DeployDir, []),
    %% and upgrade it
    UpgradeResult = sh("./bin/relapp upgrade " ++ ToVersion, [], DeployDir),
    State1 = maybe_run_hook(proplists:get_value(check_upgrade, Hooks,
                                                fun default_check_upgrade/2),
                            DeployDir, State0 ++ [{upgrade_result, UpgradeResult}]),
    %% ensure that the upgrade really went through
    {ok, ToVersion} = get_running_version(DeployDir),
    State2 = maybe_run_hook(proplists:get_value(after_upgrade, Hooks),
                            DeployDir, State1),
    %% now downgrade it
    Dst2 = filename:join([DeployDir,
                          "releases", FromVersion,
                          AppName ++ ".tar.gz"]),
    {ok, _} = file:copy(Src0, Dst2),
    State3 = maybe_run_hook(proplists:get_value(before_downgrade, Hooks),
                            DeployDir, State2),
    DowngradeResult = sh("./bin/relapp downgrade " ++ FromVersion, [], DeployDir),
    State4 = maybe_run_hook(proplists:get_value(check_downgrade, Hooks,
                                                fun default_check_downgrade/2),
                            DeployDir, State3 ++ [{downgrade_result, DowngradeResult}]),
    %% ensure that the downgrade really went through
    {ok, FromVersion} = get_running_version(DeployDir),
    maybe_run_hook(proplists:get_value(after_downgrade, Hooks),
                   DeployDir, State4),
    %% stop the app
    {ok, _} = sh("./bin/relapp stop ", [], DeployDir),
    %% wait for it to stop
    ok = wait_for_node_stop(DeployDir),
    ok.

default_check_upgrade(_DeployDir, State) ->
    UpgradeResult = proplists:get_value(upgrade_result, State),
    {ok, _} = UpgradeResult,
    State.

default_check_downgrade(_DeployDir, State) ->
    DowngradeResult = proplists:get_value(downgrade_result, State),
    {ok, _} = DowngradeResult,
    State.

maybe_run_hook(undefined, _DeployDir, State) -> State;
maybe_run_hook(Hook, DeployDir, State) ->
    Hook(DeployDir, State).

wait_for_node_start(DeployDir) ->
    case sh("./bin/relapp ping ", [], DeployDir) of
        {ok, "pong"} -> ok;
        _ ->
            timer:sleep(1000),
            wait_for_node_start(DeployDir)
    end.

wait_for_node_stop(DeployDir) ->
    case sh("./bin/relapp ping ", [], DeployDir) of
        {ok, "pong"} ->
            timer:sleep(1000),
            wait_for_node_stop(DeployDir);
        _ -> ok
    end.

get_app_version(App, DeployDir) ->
    case sh(io_lib:format(
            "./bin/relapp eval "
            "\"{~s, _, VersionStr} = "
            "lists:keyfind(~s, 1, application:which_applications()),"
            "VersionStr.\"", [App, App]), [], DeployDir) of
        {ok, Version} ->
            %% unescape the string quotes
            {ok, re:replace(Version, "\"", "", [global, {return, list}])};
        _ -> {error, failed}
    end.

is_app_running(App, DeployDir) ->
    case sh(io_lib:format(
            "./bin/relapp eval "
            "\"R = lists:keymember(~s, 1, application:which_applications()),"
            "R.\"", [App]), [], DeployDir) of
        {ok, Result} ->
            %% unescape the string quotes
            list_to_atom(Result);
        _ -> {error, failed}
    end.

get_running_version(DeployDir) ->
    get_app_version("relapp", DeployDir).

check_appup(RelDir, AppName, FromVersion, ToVersion) ->
    %% the .appup is generated to two locations:
    %% _build/default/lib/relapp/ebin/relapp.appup
    %% _build/default/rel/relapp/lib/relapp-1.0.1/ebin/relapp.appup
    {ok, EbinAppup} = file:consult(filename:join([RelDir,
                                            "_build/default/lib",
                                            AppName, "ebin",
                                            AppName ++ ".appup"])),
    log("checking appup on ~p from ~p to ~p (~p)\n",
        [RelDir, FromVersion, ToVersion, EbinAppup]),
    case lists:keysearch(ToVersion, 1, EbinAppup) of
        {value, {ToVersion, UpFromVsn, DownToVsn}} ->
            %% ensure that the version to upgrade from is contained in
            % both structures, upgrade and downgrade
            UpgradeInstructions = get_version_appup_instructions(FromVersion, UpFromVsn),
            true = UpgradeInstructions =/= undefined,
            DowngradeInstructions = get_version_appup_instructions(FromVersion, DownToVsn),
            true = DowngradeInstructions =/= undefined,
            {UpgradeInstructions, DowngradeInstructions};
        _ ->
          log("unable to find version ~p in appup ~p",
              [ToVersion, EbinAppup]),
          {undefined, undefined}
    end.

log(Format, Args) ->
    case global:whereis_name(rebar3_appup_plugin_global_logger) of
        undefined ->
            io:format(user, Format, Args);
        Pid ->
            io:format(Pid, Format, Args)
    end.

lookup_config(Key,Config) ->
    case lists:keysearch(Key,1,Config) of
    {value,{Key,Val}} ->
        Val;
    _ ->
        []
    end.

rebar3_command(Dir, Command) ->
    rebar3_command(Dir, Command, []).

rebar3_command(Dir, Command, []) ->
    sh("./rebar3 " ++ Command, [], Dir);
rebar3_command(Dir, Command, [debug]) ->
    sh("./rebar3 " ++ Command, [{"DEBUG", "1"}], Dir).

git_checkout(Dir, Tag) ->
    sh("git checkout " ++ Tag, [], Dir).

git_clone(Url, Name, Dir) ->
    sh("git clone " ++ Url ++ " " ++ Name, [], Dir).

get_cwd() ->
    {ok, Dir} = file:get_cwd(),
    Dir.

sh(Command, Env) ->
    sh(Command, Env, get_cwd()).

sh(Command, Env, Dir) ->
    log("sh: ~s [~p]\n~p\n", [Command, Dir, Env]),
    Port = open_port({spawn, lists:flatten(Command)},
                     [{cd, Dir},
                      {env, Env},
                      exit_status,
                      {line, 16384},
                      use_stdio, stderr_to_stdout]),
    case sh_loop(Port) of
        {ok, Ret} ->
            {ok, Ret};
        {error, Rc} ->
            log("~s failed with error: ~w\n", [Command, Rc]),
            {error, Rc}
    end.

sh_loop(Port) ->
    sh_loop(Port, "").

sh_loop(Port, Acc) ->
    receive
        {Port, {data, {_, Line}}} ->
            log("~s\n", [Line]),
            sh_loop(Port, Acc ++ Line);
        {Port, {exit_status, 0}} ->
            {ok, Acc};
        {Port, {exit_status, Rc}} ->
            {error, Rc}
    end.

-ifdef(brutal_purge_fixed).
is_brutal_purge_fixed() -> true.
-else.
is_brutal_purge_fixed() -> false.
-endif.

get_version_appup_instructions(Vsn, Instructions) ->
  lists:flatten(
    lists:filtermap(fun({V, Is}) ->
                      case re:run(Vsn, V, [unicode,{capture,first,list}]) of
                        {match,[Vsn]} ->
                          {true, Is};
                        _ -> false
                      end
                    end, Instructions)).<|MERGE_RESOLUTION|>--- conflicted
+++ resolved
@@ -46,13 +46,9 @@
          brutal_purge_test, soft_purge_test,
          appup_src_scripting,
          appup_src_extra_argument,
-<<<<<<< HEAD
-         appup_src_template_vars]
-=======
          appup_src_template_vars,
          appup_src_state_var_scripting,
          add_supervisor_worker, remove_supervisor_worker]
->>>>>>> 231a23a3
      }].
 
 init_per_suite(Config) ->
@@ -588,8 +584,6 @@
                            Config),
     ok.
 
-<<<<<<< HEAD
-=======
 appup_src_state_var_scripting(doc) -> [""];
 appup_src_state_var_scripting(suite) -> [];
 appup_src_state_var_scripting(Config) when is_list(Config) ->
@@ -678,7 +672,6 @@
                            Config),
     ok.
 
->>>>>>> 231a23a3
 %% -------------------------------------------------------------
 %% Private methods
 %% -------------------------------------------------------------
